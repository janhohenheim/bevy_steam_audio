use crate::{
    STEAM_AUDIO_CONTEXT,
    nodes::{FixedProcessBlock, reverb::SharedReverbData},
    prelude::*,
    settings::{SteamAudioQuality, order_to_num_channels},
    wrapper::{AudionimbusCoordinateSystem, ChannelPtrs},
};

use audionimbus::AudioBuffer;
use bevy_ecs::{lifecycle::HookContext, world::DeferredWorld};
use bevy_seedling::{
    firewheel::diff::{Diff, Patch},
    node::RegisterNode as _,
    prelude::*,
};
use firewheel::{
    channel_config::ChannelConfig,
    diff::RealtimeClone,
    event::ProcEvents,
    node::{
        AudioNode, AudioNodeInfo, AudioNodeProcessor, ConstructProcessorContext, ProcBuffers,
        ProcExtra, ProcInfo, ProcessStatus,
    },
};

pub(super) fn plugin(app: &mut App) {
    app.register_node::<SteamAudioNode>();
}
#[derive(Diff, Patch, Debug, PartialEq, Clone, RealtimeClone, Component, Reflect)]
#[reflect(Component)]
pub struct SteamAudioNode {
    pub direct_gain: f32,
    pub reflection_gain: f32,
    pub reverb_gain: f32,
    pub pathing_gain: f32,
    pub source_position: Vec3,
    pub listener_position: AudionimbusCoordinateSystem,
    pub pathing_available: bool,
}

impl Default for SteamAudioNode {
    fn default() -> Self {
        Self {
            // User configurable
            direct_gain: 1.0,
            reflection_gain: 0.5,
            reverb_gain: 0.0,
            pathing_gain: 0.0,

            // Set by the plugin
            source_position: Vec3::ZERO,
            listener_position: AudionimbusCoordinateSystem::default(),
            pathing_available: false,
        }
    }
}

#[derive(Diff, Patch, Debug, Clone, RealtimeClone, PartialEq, Component, Default, Reflect)]
#[reflect(Component)]
#[component(on_add = on_add_steam_audio_node_config)]
pub struct SteamAudioNodeConfig {
    pub(crate) order: u32,
    pub(crate) frame_size: u32,
}

fn on_add_steam_audio_node_config(mut world: DeferredWorld, ctx: HookContext) {
    let quality = *world.resource::<SteamAudioQuality>();
    let mut entity = world.entity_mut(ctx.entity);
    let mut config = entity.get_mut::<SteamAudioNodeConfig>().unwrap();
    config.order = quality.order;
    config.frame_size = quality.frame_size;
}

impl SteamAudioNodeConfig {
    #[inline]
    fn num_channels(&self) -> u32 {
        order_to_num_channels(self.order)
    }
}

impl AudioNode for SteamAudioNode {
    type Configuration = SteamAudioNodeConfig;

    fn info(&self, config: &Self::Configuration) -> AudioNodeInfo {
        AudioNodeInfo::new()
            .debug_name("Steam Audio node")
            // 1 -> ambisonic order
            .channel_config(ChannelConfig {
                num_inputs: ChannelCount::MONO,
                num_outputs: ChannelCount::new(config.num_channels()).unwrap(),
            })
    }

    fn construct_processor(
        &self,
        config: &Self::Configuration,
        cx: ConstructProcessorContext,
    ) -> impl AudioNodeProcessor {
        let settings = audionimbus::AudioSettings {
            sampling_rate: cx.stream_info.sample_rate.get(),
            frame_size: config.frame_size,
        };
        let hrtf = audionimbus::Hrtf::try_new(
            &STEAM_AUDIO_CONTEXT,
            &settings,
            &audionimbus::HrtfSettings {
                volume_normalization: audionimbus::VolumeNormalization::RootMeanSquared,
                ..default()
            },
        )
        .unwrap();
        SteamAudioProcessor {
            params: self.clone(),
            ambisonics_encode_effect: audionimbus::AmbisonicsEncodeEffect::try_new(
                &STEAM_AUDIO_CONTEXT,
                &settings,
                &audionimbus::AmbisonicsEncodeEffectSettings {
                    max_order: config.order,
                },
            )
            .unwrap(),
            direct_effect: audionimbus::DirectEffect::try_new(
                &STEAM_AUDIO_CONTEXT,
                &settings,
                &audionimbus::DirectEffectSettings { num_channels: 1 },
            )
            .unwrap(),
            reflection_effect: audionimbus::ReflectionEffect::try_new(
                &STEAM_AUDIO_CONTEXT,
                &settings,
                &audionimbus::ReflectionEffectSettings::Convolution {
                    impulse_response_size: 2 * settings.sampling_rate,
                    num_channels: config.num_channels(),
                },
            )
            .unwrap(),
            reverb_effect: audionimbus::ReflectionEffect::try_new(
                &STEAM_AUDIO_CONTEXT,
                &settings,
                &audionimbus::ReflectionEffectSettings::Convolution {
                    impulse_response_size: 2 * settings.sampling_rate,
                    num_channels: config.num_channels(),
                },
            )
            .unwrap(),
<<<<<<< HEAD
            fixed_block: FixedProcessBlock::new(
                config.frame_size as usize,
                cx.stream_info.max_block_frames.get() as usize,
                1,
                config.num_channels() as usize,
            ),
=======
            pathing_effect: audionimbus::PathEffect::try_new(
                &STEAM_AUDIO_CONTEXT,
                &settings,
                &audionimbus::PathEffectSettings {
                    max_order: config.order,
                    spatialization: None,
                },
            )
            .unwrap(),
            input_buffer: Vec::with_capacity(config.frame_size as usize),

            output_buffer: iter::repeat_with(|| {
                Vec::with_capacity(cx.stream_info.max_block_frames.get() as usize * 2)
            })
            .take(config.num_channels() as usize)
            .collect(),
            max_block_frames: cx.stream_info.max_block_frames,
            started_draining: false,
>>>>>>> ff06069d
            direct_effect_params: None,
            reflection_effect_params: None,
            pathing_effect_params: None,
            order: config.order,
<<<<<<< HEAD
            ambisonics_ptrs: ChannelPtrs::new(config.num_channels() as usize),
            ambisonics_buffer: core::iter::repeat_n(
                0f32,
                (config.frame_size * config.num_channels()) as usize,
            )
            .collect(),
=======
            ambisonics_encode_container: vec![
                0.0;
                (config.frame_size * config.num_channels()) as usize
            ],
            ambisonics_encode_ptrs: vec![std::ptr::null_mut(); config.num_channels() as usize]
                .into(),
            reflections_container: vec![0.0; (config.frame_size * config.num_channels()) as usize],
            reflections_ptrs: vec![std::ptr::null_mut(); config.num_channels() as usize].into(),
            reverb_container: vec![0.0; (config.frame_size * config.num_channels()) as usize],
            reverb_ptrs: vec![std::ptr::null_mut(); config.num_channels() as usize].into(),
            pathing_container: vec![0.0; (config.frame_size * config.num_channels()) as usize],
            pathing_ptrs: vec![std::ptr::null_mut(); config.num_channels() as usize].into(),
            input_container: vec![0.0; (config.frame_size) as usize],
            direct_container: vec![0.0; (config.frame_size) as usize],
            hrtf,
>>>>>>> ff06069d
        }
    }
}

struct SteamAudioProcessor {
    order: u32,
    params: SteamAudioNode,
    ambisonics_encode_effect: audionimbus::AmbisonicsEncodeEffect,
    direct_effect: audionimbus::DirectEffect,
    reflection_effect: audionimbus::ReflectionEffect,
    reverb_effect: audionimbus::ReflectionEffect,
<<<<<<< HEAD
    fixed_block: FixedProcessBlock,
    direct_effect_params: Option<audionimbus::DirectEffectParams>,
    reflection_effect_params: Option<audionimbus::ReflectionEffectParams>,
    // We might be able to use the scratch buffers for this, but
    // the ambisonic order may produce more channels than scratch
    // buffers.
    ambisonics_buffer: Box<[f32]>,
    ambisonics_ptrs: ChannelPtrs,
=======
    pathing_effect: audionimbus::PathEffect,
    input_buffer: Vec<f32>,
    output_buffer: Vec<Vec<f32>>,
    max_block_frames: NonZeroU32,
    started_draining: bool,
    direct_effect_params: Option<audionimbus::DirectEffectParams>,
    reflection_effect_params: Option<audionimbus::ReflectionEffectParams>,
    pathing_effect_params: Option<audionimbus::PathEffectParams>,
    ambisonics_encode_container: Vec<f32>,
    ambisonics_encode_ptrs: ChannelPtrs,
    reflections_container: Vec<f32>,
    reflections_ptrs: ChannelPtrs,
    reverb_container: Vec<f32>,
    reverb_ptrs: ChannelPtrs,
    pathing_container: Vec<f32>,
    pathing_ptrs: ChannelPtrs,
    input_container: Vec<f32>,
    direct_container: Vec<f32>,
    hrtf: audionimbus::Hrtf,
>>>>>>> ff06069d
}

impl SteamAudioProcessor {
    #[inline]
    fn num_channels(&self) -> u32 {
        order_to_num_channels(self.order)
    }
<<<<<<< HEAD
=======

    #[inline]
    fn total_capacity(&self) -> usize {
        [
            &self.ambisonics_encode_container,
            &self.reflections_container,
            &self.reverb_container,
            &self.pathing_container,
            &self.input_container,
            &self.direct_container,
        ]
        .iter()
        .map(|b| b.capacity())
        .chain(iter::once(self.input_buffer.capacity()))
        .chain(iter::once(self.output_buffer.capacity()))
        .chain(self.output_buffer.iter().map(Vec::capacity))
        .sum()
    }

    #[inline]
    fn validate_capacity(&self, start_capacity: usize) {
        let end_capacity = self.total_capacity();
        if start_capacity != end_capacity {
            warn!(
                "Allocated in AudioNodeProcessor. Capacity mismatch: {} != {}",
                start_capacity, end_capacity
            );
        }
    }
>>>>>>> ff06069d
}

impl AudioNodeProcessor for SteamAudioProcessor {
    fn process(
        &mut self,
        proc_info: &ProcInfo,
        proc_buffers: ProcBuffers,
        events: &mut ProcEvents,
        extra: &mut ProcExtra,
    ) -> ProcessStatus {
        for mut event in events.drain() {
            if let Some(patch) = SteamAudioNode::patch_event(&event) {
                Patch::apply(&mut self.params, patch);
            }
            if let Some(update) = event.downcast::<SimulationOutputEvent>() {
                if self.direct_effect_params.is_none()
                    || update.flags.contains(audionimbus::SimulationFlags::DIRECT)
                {
                    self.direct_effect_params = Some(update.outputs.direct().into_inner());
                }
                if self.reflection_effect_params.is_none()
                    || update
                        .flags
                        .contains(audionimbus::SimulationFlags::REFLECTIONS)
                {
                    self.reflection_effect_params = Some(update.outputs.reflections().into_inner());
                }
                if self.pathing_effect_params.is_none()
                    || update.flags.contains(audionimbus::SimulationFlags::PATHING)
                {
                    let mut pathing = update.outputs.pathing().into_inner();
                    pathing.order = self.order;
                    pathing.listener = self.params.listener_position.to_audionimbus();
                    pathing.hrtf = self.hrtf.clone();
                    self.pathing_effect_params = Some(pathing);
                }
            }
        }

        let (
            Some(direct_effect_params),
            Some(reflection_effect_params),
            Some(pathing_effect_params),
            Some(SharedReverbData(reverb_effect_params)),
        ) = (
            self.direct_effect_params.as_ref(),
            self.reflection_effect_params.as_ref(),
            self.pathing_effect_params.as_ref(),
            extra.store.try_get::<SharedReverbData>(),
        )
        else {
            self.validate_capacity(start_capacity);
            return ProcessStatus::ClearAllOutputs;
        };

        // Don't early return on silent inputs: there is probably reverb left
        // TODO: actually check for this silence like freeverb

        let (
            Some(direct_effect_params),
            Some(reflection_effect_params),
            Some(SharedReverbData(reverb_effect_params)),
        ) = (
            self.direct_effect_params.as_ref(),
            self.reflection_effect_params.as_ref(),
            extra.store.try_get::<SharedReverbData>(),
        )
        else {
            // If this is encountered at any point other than just
            // after insertion into the graph, then something's gone
            // quite wrong. So, we'll clear the fixed buffers.
            self.fixed_block.clear();
            return ProcessStatus::ClearAllOutputs;
        };

<<<<<<< HEAD
        let scratch_direct = extra.scratch_buffers.first_mut();
        let frame_size = self.fixed_block.frame_size();

        let fixed_block = &mut self.fixed_block;
        fixed_block.process(proc_buffers, proc_info, |inputs, outputs| {
=======
        for frame in inputs[0].iter().take(proc_info.frames).copied() {
            self.input_buffer.push(frame);
            if self.input_buffer.len() != self.input_buffer.capacity() {
                continue;
            }
            // Buffer full, let's work!

>>>>>>> ff06069d
            let source_position = self.params.source_position;

            assert_eq!(inputs[0].len(), frame_size);
            let mut channel_ptrs = [inputs[0].as_ptr() as *mut _];

            // # Safety
            //
            // `channel_ptrs` points to `frame_size` floats, whose lifetime
            // will outlast `input_sa_buffer`.
            let input_sa_buffer = unsafe {
                AudioBuffer::<&[f32], _>::try_new_borrowed(
                    channel_ptrs.as_mut_slice(),
                    frame_size as u32,
                )
                .unwrap()
            };

            assert!(scratch_direct.len() >= frame_size);
            let mut channel_ptrs = [scratch_direct.as_mut_ptr()];

            // # Safety
            //
            // `channel_ptrs` points to `frame_size` floats, whose lifetime
            // will outlast `direct_sa_buffer`.
            let direct_sa_buffer = unsafe {
                AudioBuffer::<&mut [f32], _>::try_new_borrowed(
                    channel_ptrs.as_mut_slice(),
                    frame_size as u32,
                )
                .unwrap()
            };

            let _effect_state = self.direct_effect.apply(
                &direct_effect_params.clone(),
                &input_sa_buffer,
                &direct_sa_buffer,
            );

            let listener_position = self.params.listener_position;
            let direction = source_position - listener_position.origin;
            let direction = audionimbus::Direction::new(direction.x, direction.y, direction.z);

            let settings = audionimbus::AudioBufferSettings {
                num_channels: Some(order_to_num_channels(self.order)),
                ..default()
            };
            let ambisonics_sa_buffer = AudioBuffer::try_borrowed_with_data_and_settings(
                &mut self.ambisonics_buffer,
                &mut self.ambisonics_ptrs,
                settings,
            )
            .unwrap();

            let ambisonics_encode_effect_params = audionimbus::AmbisonicsEncodeEffectParams {
                direction,
                order: self.order,
            };
            let _effect_state = self.ambisonics_encode_effect.apply(
                &ambisonics_encode_effect_params,
                &direct_sa_buffer,
                &ambisonics_sa_buffer,
            );

            accumulate_in_output(&ambisonics_sa_buffer, outputs, self.params.direct_gain);

            let _effect_state = self.reflection_effect.apply(
                reflection_effect_params,
                &input_sa_buffer,
                &ambisonics_sa_buffer,
            );

<<<<<<< HEAD
            accumulate_in_output(&ambisonics_sa_buffer, outputs, self.params.reflection_gain);
=======
            let reverb_buffer = audionimbus::AudioBuffer::try_borrowed_with_data_and_settings(
                &mut self.reverb_container,
                &mut self.reverb_ptrs,
                settings,
            )
            .unwrap();

            let _effect_state =
                self.reverb_effect
                    .apply(reverb_effect_params, &input_buffer, &reverb_buffer);

            let pathing_buffer = audionimbus::AudioBuffer::try_borrowed_with_data_and_settings(
                &mut self.pathing_container,
                &mut self.pathing_ptrs,
                settings,
            )
            .unwrap();

            if self.params.pathing_available {
                let _effect_state = self.pathing_effect.apply(
                    pathing_effect_params,
                    &input_buffer,
                    &pathing_buffer,
                );
            }
            izip!(
                ambisonics_encode_buffer.channels(),
                reflection_buffer.channels(),
                reverb_buffer.channels(),
                pathing_buffer.channels()
            )
            .map(
                |(direct_channel, reflection_channel, reverb_channel, pathing_channel)| {
                    izip!(
                        direct_channel.iter(),
                        reflection_channel.iter(),
                        reverb_channel.iter(),
                        pathing_channel.iter()
                    )
                    .map(
                        |(direct_sample, reflections_sample, reverb_sample, pathing_sample)| {
                            direct_sample * self.params.direct_gain
                                + reflections_sample * self.params.reflection_gain
                                + reverb_sample * self.params.reverb_gain
                                + pathing_sample * self.params.pathing_gain
                        },
                    )
                },
            )
            .enumerate()
            .for_each(|(i, channel)| {
                self.output_buffer[i].extend(channel);
            });
            self.input_buffer.clear();
        }
>>>>>>> ff06069d

            let _effect_state = self.reverb_effect.apply(
                reverb_effect_params,
                &input_sa_buffer,
                &ambisonics_sa_buffer,
            );

            accumulate_in_output(&ambisonics_sa_buffer, outputs, self.params.reverb_gain);
        })
    }

    fn new_stream(
        &mut self,
        stream_info: &firewheel::StreamInfo,
        _context: &mut firewheel::node::ProcStreamCtx,
    ) {
        let settings = audionimbus::AudioSettings {
            sampling_rate: stream_info.sample_rate.get(),
            frame_size: self.fixed_block.frame_size() as u32,
        };
        let hrtf = audionimbus::Hrtf::try_new(
            &STEAM_AUDIO_CONTEXT,
            &settings,
            &audionimbus::HrtfSettings {
                volume_normalization: audionimbus::VolumeNormalization::RootMeanSquared,
                ..default()
            },
        )
        .unwrap();

        self.ambisonics_encode_effect = audionimbus::AmbisonicsEncodeEffect::try_new(
            &STEAM_AUDIO_CONTEXT,
            &settings,
            &audionimbus::AmbisonicsEncodeEffectSettings {
                max_order: self.order,
            },
        )
        .unwrap();
        self.direct_effect = audionimbus::DirectEffect::try_new(
            &STEAM_AUDIO_CONTEXT,
            &settings,
            &audionimbus::DirectEffectSettings { num_channels: 1 },
        )
        .unwrap();
        self.reflection_effect = audionimbus::ReflectionEffect::try_new(
            &STEAM_AUDIO_CONTEXT,
            &settings,
            &audionimbus::ReflectionEffectSettings::Convolution {
                impulse_response_size: 2 * settings.sampling_rate,
                num_channels: self.num_channels(),
            },
        )
        .unwrap();
        self.reverb_effect = audionimbus::ReflectionEffect::try_new(
            &STEAM_AUDIO_CONTEXT,
            &settings,
            &audionimbus::ReflectionEffectSettings::Convolution {
                impulse_response_size: 2 * settings.sampling_rate,
                num_channels: self.num_channels(),
            },
        )
        .unwrap();
<<<<<<< HEAD

        let fixed_block_size = self.fixed_block.inputs.channel_capacity;
        let max_output_size = stream_info.max_block_frames.get() as usize;
        self.fixed_block.resize(fixed_block_size, max_output_size);
=======
        self.pathing_effect = audionimbus::PathEffect::try_new(
            &STEAM_AUDIO_CONTEXT,
            &settings,
            &audionimbus::PathEffectSettings {
                max_order: self.order,
                spatialization: Some(audionimbus::Spatialization {
                    speaker_layout: audionimbus::SpeakerLayout::Stereo,
                    hrtf: &hrtf,
                }),
            },
        )
        .unwrap();
        self.output_buffer = self
            .output_buffer
            .drain(..)
            .map(|old| {
                let mut vec = Vec::with_capacity(stream_info.max_block_frames.get() as usize * 2);
                vec.extend(old);
                vec
            })
            .collect();

        self.max_block_frames = stream_info.max_block_frames;
        self.hrtf = hrtf;
>>>>>>> ff06069d
    }
}

pub(crate) struct SimulationOutputEvent {
    pub(crate) flags: audionimbus::SimulationFlags,
    pub(crate) outputs: audionimbus::SimulationOutputs,
}

/// Accumulate a steam audio buffer into the output.
fn accumulate_in_output<T: AsRef<[f32]>>(
    sa_buffer: &AudioBuffer<T, &mut [*mut f32]>,
    outputs: &mut [&mut [f32]],
    gain: f32,
) {
    for (i, channel) in sa_buffer.channels().enumerate() {
        for (frame, sample) in channel.iter().enumerate() {
            outputs[i][frame] += sample * gain;
        }
    }
}<|MERGE_RESOLUTION|>--- conflicted
+++ resolved
@@ -41,7 +41,6 @@
 impl Default for SteamAudioNode {
     fn default() -> Self {
         Self {
-            // User configurable
             direct_gain: 1.0,
             reflection_gain: 0.5,
             reverb_gain: 0.0,
@@ -143,14 +142,6 @@
                 },
             )
             .unwrap(),
-<<<<<<< HEAD
-            fixed_block: FixedProcessBlock::new(
-                config.frame_size as usize,
-                cx.stream_info.max_block_frames.get() as usize,
-                1,
-                config.num_channels() as usize,
-            ),
-=======
             pathing_effect: audionimbus::PathEffect::try_new(
                 &STEAM_AUDIO_CONTEXT,
                 &settings,
@@ -160,44 +151,23 @@
                 },
             )
             .unwrap(),
-            input_buffer: Vec::with_capacity(config.frame_size as usize),
-
-            output_buffer: iter::repeat_with(|| {
-                Vec::with_capacity(cx.stream_info.max_block_frames.get() as usize * 2)
-            })
-            .take(config.num_channels() as usize)
-            .collect(),
-            max_block_frames: cx.stream_info.max_block_frames,
-            started_draining: false,
->>>>>>> ff06069d
+            fixed_block: FixedProcessBlock::new(
+                config.frame_size as usize,
+                cx.stream_info.max_block_frames.get() as usize,
+                1,
+                config.num_channels() as usize,
+            ),
             direct_effect_params: None,
             reflection_effect_params: None,
             pathing_effect_params: None,
             order: config.order,
-<<<<<<< HEAD
             ambisonics_ptrs: ChannelPtrs::new(config.num_channels() as usize),
             ambisonics_buffer: core::iter::repeat_n(
                 0f32,
                 (config.frame_size * config.num_channels()) as usize,
             )
             .collect(),
-=======
-            ambisonics_encode_container: vec![
-                0.0;
-                (config.frame_size * config.num_channels()) as usize
-            ],
-            ambisonics_encode_ptrs: vec![std::ptr::null_mut(); config.num_channels() as usize]
-                .into(),
-            reflections_container: vec![0.0; (config.frame_size * config.num_channels()) as usize],
-            reflections_ptrs: vec![std::ptr::null_mut(); config.num_channels() as usize].into(),
-            reverb_container: vec![0.0; (config.frame_size * config.num_channels()) as usize],
-            reverb_ptrs: vec![std::ptr::null_mut(); config.num_channels() as usize].into(),
-            pathing_container: vec![0.0; (config.frame_size * config.num_channels()) as usize],
-            pathing_ptrs: vec![std::ptr::null_mut(); config.num_channels() as usize].into(),
-            input_container: vec![0.0; (config.frame_size) as usize],
-            direct_container: vec![0.0; (config.frame_size) as usize],
             hrtf,
->>>>>>> ff06069d
         }
     }
 }
@@ -209,36 +179,17 @@
     direct_effect: audionimbus::DirectEffect,
     reflection_effect: audionimbus::ReflectionEffect,
     reverb_effect: audionimbus::ReflectionEffect,
-<<<<<<< HEAD
+    pathing_effect: audionimbus::PathEffect,
     fixed_block: FixedProcessBlock,
     direct_effect_params: Option<audionimbus::DirectEffectParams>,
     reflection_effect_params: Option<audionimbus::ReflectionEffectParams>,
+    pathing_effect_params: Option<audionimbus::PathEffectParams>,
     // We might be able to use the scratch buffers for this, but
     // the ambisonic order may produce more channels than scratch
     // buffers.
     ambisonics_buffer: Box<[f32]>,
     ambisonics_ptrs: ChannelPtrs,
-=======
-    pathing_effect: audionimbus::PathEffect,
-    input_buffer: Vec<f32>,
-    output_buffer: Vec<Vec<f32>>,
-    max_block_frames: NonZeroU32,
-    started_draining: bool,
-    direct_effect_params: Option<audionimbus::DirectEffectParams>,
-    reflection_effect_params: Option<audionimbus::ReflectionEffectParams>,
-    pathing_effect_params: Option<audionimbus::PathEffectParams>,
-    ambisonics_encode_container: Vec<f32>,
-    ambisonics_encode_ptrs: ChannelPtrs,
-    reflections_container: Vec<f32>,
-    reflections_ptrs: ChannelPtrs,
-    reverb_container: Vec<f32>,
-    reverb_ptrs: ChannelPtrs,
-    pathing_container: Vec<f32>,
-    pathing_ptrs: ChannelPtrs,
-    input_container: Vec<f32>,
-    direct_container: Vec<f32>,
     hrtf: audionimbus::Hrtf,
->>>>>>> ff06069d
 }
 
 impl SteamAudioProcessor {
@@ -246,38 +197,6 @@
     fn num_channels(&self) -> u32 {
         order_to_num_channels(self.order)
     }
-<<<<<<< HEAD
-=======
-
-    #[inline]
-    fn total_capacity(&self) -> usize {
-        [
-            &self.ambisonics_encode_container,
-            &self.reflections_container,
-            &self.reverb_container,
-            &self.pathing_container,
-            &self.input_container,
-            &self.direct_container,
-        ]
-        .iter()
-        .map(|b| b.capacity())
-        .chain(iter::once(self.input_buffer.capacity()))
-        .chain(iter::once(self.output_buffer.capacity()))
-        .chain(self.output_buffer.iter().map(Vec::capacity))
-        .sum()
-    }
-
-    #[inline]
-    fn validate_capacity(&self, start_capacity: usize) {
-        let end_capacity = self.total_capacity();
-        if start_capacity != end_capacity {
-            warn!(
-                "Allocated in AudioNodeProcessor. Capacity mismatch: {} != {}",
-                start_capacity, end_capacity
-            );
-        }
-    }
->>>>>>> ff06069d
 }
 
 impl AudioNodeProcessor for SteamAudioProcessor {
@@ -317,6 +236,9 @@
             }
         }
 
+        // Don't early return on silent inputs: there is probably reverb left
+        // TODO: actually check for this silence like freeverb
+
         let (
             Some(direct_effect_params),
             Some(reflection_effect_params),
@@ -329,23 +251,6 @@
             extra.store.try_get::<SharedReverbData>(),
         )
         else {
-            self.validate_capacity(start_capacity);
-            return ProcessStatus::ClearAllOutputs;
-        };
-
-        // Don't early return on silent inputs: there is probably reverb left
-        // TODO: actually check for this silence like freeverb
-
-        let (
-            Some(direct_effect_params),
-            Some(reflection_effect_params),
-            Some(SharedReverbData(reverb_effect_params)),
-        ) = (
-            self.direct_effect_params.as_ref(),
-            self.reflection_effect_params.as_ref(),
-            extra.store.try_get::<SharedReverbData>(),
-        )
-        else {
             // If this is encountered at any point other than just
             // after insertion into the graph, then something's gone
             // quite wrong. So, we'll clear the fixed buffers.
@@ -353,21 +258,11 @@
             return ProcessStatus::ClearAllOutputs;
         };
 
-<<<<<<< HEAD
         let scratch_direct = extra.scratch_buffers.first_mut();
         let frame_size = self.fixed_block.frame_size();
 
         let fixed_block = &mut self.fixed_block;
         fixed_block.process(proc_buffers, proc_info, |inputs, outputs| {
-=======
-        for frame in inputs[0].iter().take(proc_info.frames).copied() {
-            self.input_buffer.push(frame);
-            if self.input_buffer.len() != self.input_buffer.capacity() {
-                continue;
-            }
-            // Buffer full, let's work!
-
->>>>>>> ff06069d
             let source_position = self.params.source_position;
 
             assert_eq!(inputs[0].len(), frame_size);
@@ -439,65 +334,7 @@
                 &ambisonics_sa_buffer,
             );
 
-<<<<<<< HEAD
             accumulate_in_output(&ambisonics_sa_buffer, outputs, self.params.reflection_gain);
-=======
-            let reverb_buffer = audionimbus::AudioBuffer::try_borrowed_with_data_and_settings(
-                &mut self.reverb_container,
-                &mut self.reverb_ptrs,
-                settings,
-            )
-            .unwrap();
-
-            let _effect_state =
-                self.reverb_effect
-                    .apply(reverb_effect_params, &input_buffer, &reverb_buffer);
-
-            let pathing_buffer = audionimbus::AudioBuffer::try_borrowed_with_data_and_settings(
-                &mut self.pathing_container,
-                &mut self.pathing_ptrs,
-                settings,
-            )
-            .unwrap();
-
-            if self.params.pathing_available {
-                let _effect_state = self.pathing_effect.apply(
-                    pathing_effect_params,
-                    &input_buffer,
-                    &pathing_buffer,
-                );
-            }
-            izip!(
-                ambisonics_encode_buffer.channels(),
-                reflection_buffer.channels(),
-                reverb_buffer.channels(),
-                pathing_buffer.channels()
-            )
-            .map(
-                |(direct_channel, reflection_channel, reverb_channel, pathing_channel)| {
-                    izip!(
-                        direct_channel.iter(),
-                        reflection_channel.iter(),
-                        reverb_channel.iter(),
-                        pathing_channel.iter()
-                    )
-                    .map(
-                        |(direct_sample, reflections_sample, reverb_sample, pathing_sample)| {
-                            direct_sample * self.params.direct_gain
-                                + reflections_sample * self.params.reflection_gain
-                                + reverb_sample * self.params.reverb_gain
-                                + pathing_sample * self.params.pathing_gain
-                        },
-                    )
-                },
-            )
-            .enumerate()
-            .for_each(|(i, channel)| {
-                self.output_buffer[i].extend(channel);
-            });
-            self.input_buffer.clear();
-        }
->>>>>>> ff06069d
 
             let _effect_state = self.reverb_effect.apply(
                 reverb_effect_params,
@@ -506,6 +343,16 @@
             );
 
             accumulate_in_output(&ambisonics_sa_buffer, outputs, self.params.reverb_gain);
+
+            if self.params.pathing_available {
+                let _effect_state = self.pathing_effect.apply(
+                    pathing_effect_params,
+                    &input_sa_buffer,
+                    &ambisonics_sa_buffer,
+                );
+
+                accumulate_in_output(&ambisonics_sa_buffer, outputs, self.params.pathing_gain);
+            }
         })
     }
 
@@ -514,6 +361,13 @@
         stream_info: &firewheel::StreamInfo,
         _context: &mut firewheel::node::ProcStreamCtx,
     ) {
+        // If these parameter don't change, there's no need to thrash the audio state.
+        if stream_info.sample_rate.get() == stream_info.prev_sample_rate.get()
+            && stream_info.max_block_frames.get() == self.fixed_block.max_block_frames() as u32
+        {
+            return;
+        }
+
         let settings = audionimbus::AudioSettings {
             sampling_rate: stream_info.sample_rate.get(),
             frame_size: self.fixed_block.frame_size() as u32,
@@ -560,12 +414,6 @@
             },
         )
         .unwrap();
-<<<<<<< HEAD
-
-        let fixed_block_size = self.fixed_block.inputs.channel_capacity;
-        let max_output_size = stream_info.max_block_frames.get() as usize;
-        self.fixed_block.resize(fixed_block_size, max_output_size);
-=======
         self.pathing_effect = audionimbus::PathEffect::try_new(
             &STEAM_AUDIO_CONTEXT,
             &settings,
@@ -578,19 +426,11 @@
             },
         )
         .unwrap();
-        self.output_buffer = self
-            .output_buffer
-            .drain(..)
-            .map(|old| {
-                let mut vec = Vec::with_capacity(stream_info.max_block_frames.get() as usize * 2);
-                vec.extend(old);
-                vec
-            })
-            .collect();
-
-        self.max_block_frames = stream_info.max_block_frames;
+
+        let fixed_block_size = self.fixed_block.inputs.channel_capacity;
+        let max_output_size = stream_info.max_block_frames.get() as usize;
+        self.fixed_block.resize(fixed_block_size, max_output_size);
         self.hrtf = hrtf;
->>>>>>> ff06069d
     }
 }
 
